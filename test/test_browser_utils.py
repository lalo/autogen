--- conflicted
+++ resolved
@@ -14,11 +14,6 @@
 BLOG_POST_URL = "https://microsoft.github.io/autogen/blog/2023/04/21/LLM-tuning-math"
 BLOG_POST_TITLE = "Does Model and Inference Parameter Matter in LLM Applications? - A Case Study for MATH | AutoGen"
 BLOG_POST_STRING = "Large language models (LLMs) are powerful tools that can generate natural language texts for various applications, such as chatbots, summarization, translation, and more. GPT-4 is currently the state of the art LLM in the world. Is model selection irrelevant? What about inference parameters?"
-BLOG_POST_FIND_ON_PAGE_QUERY = "The need for * cost saving is not specific to the math problems."
-BLOG_POST_FIND_ON_PAGE_MATCH = (
-    "The need for model selection, parameter tuning and cost saving is not specific to the math problems."
-)
-
 
 WIKIPEDIA_URL = "https://en.wikipedia.org/wiki/Microsoft"
 WIKIPEDIA_TITLE = "Microsoft - Wikipedia"
@@ -63,144 +58,6 @@
     reason="do not run if dependency is not installed",
 )
 def test_simple_text_browser():
-<<<<<<< HEAD
-    # Create a downloads folder (removing any leftover ones from prior tests)
-    downloads_folder = os.path.join(KEY_LOC, "downloads")
-    if os.path.isdir(downloads_folder):
-        _rm_folder(downloads_folder)
-    os.mkdir(downloads_folder)
-
-    # Instantiate the browser
-    user_agent = "python-requests/" + requests.__version__
-    viewport_size = 1024
-    browser = SimpleTextBrowser(
-        downloads_folder=downloads_folder,
-        viewport_size=viewport_size,
-        request_kwargs={
-            "headers": {"User-Agent": user_agent},
-        },
-    )
-
-    # Test that we can visit a page and find what we expect there
-    top_viewport = browser.visit_page(BLOG_POST_URL)
-    assert browser.viewport == top_viewport
-    assert browser.page_title.strip() == BLOG_POST_TITLE.strip()
-    assert BLOG_POST_STRING in browser.page_content
-
-    # Check if page splitting works
-    approx_pages = math.ceil(len(browser.page_content) / viewport_size)  # May be fewer, since it aligns to word breaks
-    assert len(browser.viewport_pages) <= approx_pages
-    assert abs(len(browser.viewport_pages) - approx_pages) <= 1  # allow only a small deviation
-    assert browser.viewport_pages[0][0] == 0
-    assert browser.viewport_pages[-1][1] == len(browser.page_content)
-
-    # Make sure we can reconstruct the full contents from the split pages
-    buffer = ""
-    for bounds in browser.viewport_pages:
-        buffer += browser.page_content[bounds[0] : bounds[1]]
-    assert buffer == browser.page_content
-
-    # Test scrolling (scroll all the way to the bottom)
-    for i in range(1, len(browser.viewport_pages)):
-        browser.page_down()
-        assert browser.viewport_current_page == i
-    # Test scrolloing beyond the limits
-    for i in range(0, 5):
-        browser.page_down()
-        assert browser.viewport_current_page == len(browser.viewport_pages) - 1
-
-    # Test scrolling (scroll all the way to the bottom)
-    for i in range(len(browser.viewport_pages) - 2, 0, -1):
-        browser.page_up()
-        assert browser.viewport_current_page == i
-    # Test scrolloing beyond the limits
-    for i in range(0, 5):
-        browser.page_up()
-        assert browser.viewport_current_page == 0
-
-    # Test Wikipedia handling
-    assert WIKIPEDIA_STRING in browser.visit_page(WIKIPEDIA_URL)
-    assert WIKIPEDIA_TITLE.strip() == browser.page_title.strip()
-
-    # Visit a plain-text file
-    response = requests.get(PLAIN_TEXT_URL)
-    response.raise_for_status()
-    expected_results = re.sub(r"\s+", " ", response.text, re.DOTALL).strip()  # Ignore spacing differences
-
-    browser.visit_page(PLAIN_TEXT_URL)
-    assert re.sub(r"\s+", " ", browser.page_content, re.DOTALL).strip() == expected_results
-
-    # Directly download an image, and compute its md5
-    response = requests.get(IMAGE_URL, stream=True)
-    response.raise_for_status()
-    expected_md5 = hashlib.md5(response.raw.read()).hexdigest()
-
-    # Visit an image causing it to be downloaded by the SimpleTextBrowser, then compute its md5
-    viewport = browser.visit_page(IMAGE_URL)
-    m = re.search(r"Downloaded '(.*?)' to '(.*?)'", viewport)
-    fetched_url = m.group(1)
-    download_loc = m.group(2)
-    assert fetched_url == IMAGE_URL
-
-    with open(download_loc, "rb") as fh:
-        downloaded_md5 = hashlib.md5(fh.read()).hexdigest()
-
-    # MD%s should match
-    assert expected_md5 == downloaded_md5
-
-    # Fetch a PDF
-    viewport = browser.visit_page(PDF_URL)
-    assert PDF_STRING in viewport
-
-    # Test find in page
-    browser.visit_page(BLOG_POST_URL)
-
-    find_viewport = browser.find_on_page(BLOG_POST_FIND_ON_PAGE_QUERY)
-    assert BLOG_POST_FIND_ON_PAGE_MATCH in find_viewport
-    assert find_viewport is not None
-
-    loc = browser.viewport_current_page
-    find_viewport = browser.find_on_page("LLM app*")
-    assert find_viewport is not None
-
-    # Find next using the same query
-    for i in range(0, 10):
-        find_viewport = browser.find_on_page("LLM app*")
-        assert find_viewport is not None
-
-        new_loc = browser.viewport_current_page
-        assert new_loc != loc
-        loc = new_loc
-
-    # Find next using find_next
-    for i in range(0, 10):
-        find_viewport = browser.find_next()
-        assert find_viewport is not None
-
-        new_loc = browser.viewport_current_page
-        assert new_loc != loc
-        loc = new_loc
-
-    # Bounce around
-    browser.viewport_current_page = 0
-    find_viewport = browser.find_on_page("For Further Reading")
-    assert find_viewport is not None
-    loc = browser.viewport_current_page
-
-    browser.page_up()
-    assert browser.viewport_current_page != loc
-    find_viewport = browser.find_on_page("For Further Reading")
-    assert find_viewport is not None
-    assert loc == browser.viewport_current_page
-
-    # Find something that doesn't exist
-    find_viewport = browser.find_on_page("7c748f9a-8dce-461f-a092-4e8d29913f2d")
-    assert find_viewport is None
-    assert loc == browser.viewport_current_page  # We didn't move
-
-    # Clean up
-    _rm_folder(downloads_folder)
-=======
     # Create a temp downloads folder (removing any leftover ones from prior tests)
     with tempfile.TemporaryDirectory() as downloads_folder:
         # Instantiate the browser
@@ -286,7 +143,6 @@
         # Fetch a PDF
         viewport = browser.visit_page(PDF_URL)
         assert PDF_STRING in viewport
->>>>>>> e221a5fe
 
 
 @pytest.mark.skipif(
