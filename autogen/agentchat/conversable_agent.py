--- conflicted
+++ resolved
@@ -10,12 +10,8 @@
 import warnings
 from openai import BadRequestError
 
-<<<<<<< HEAD
-from .. import OpenAIWrapper, ModelClient
+from ..oai.client import OpenAIWrapper, ModelClient
 from ..telemetry import log_new_agent
-=======
-from ..oai.client import OpenAIWrapper, ModelClient
->>>>>>> e0fa6ee5
 from ..cache.cache import Cache
 from ..code_utils import (
     DEFAULT_MODEL,
