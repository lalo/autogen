--- conflicted
+++ resolved
@@ -536,14 +536,10 @@
             break
 
     # Clean up the container
-<<<<<<< HEAD
-    container.remove()
-=======
     try:
         container.remove()
     except docker.errors.APIError:
         pass
->>>>>>> 392e3617
 
     if stopping:  # By this line we've exited the loop, and the container has actually stopped.
         log_file.write("\nDocker timed out.\n")
